--- conflicted
+++ resolved
@@ -100,12 +100,8 @@
 
 
         #print 'BRDF: ', self.thetaBRDF(theta_s,theta_ex,phi_s,phi_ex)
-<<<<<<< HEAD
         return sp.Sum(self.legcoefs*sp.legendre(n,self.thetaBRDF(theta_s,theta_ex,phi_s,phi_ex, self.a)),(n,0,NBRDF-1))  ###.doit()  # this generates a code still that is not yet evaluated; doit() will result in GMMA error due to potential negative numbers
-=======
-        print 'BRDF: ', sp.Sum(self.legcoefs*sp.legendre(n,self.thetaBRDF(theta_s,theta_ex,phi_s,phi_ex)),(n,0,NBRDF-1))   #.evalf()
-        return sp.Sum(self.legcoefs*sp.legendre(n,self.thetaBRDF(theta_s,theta_ex,phi_s,phi_ex)),(n,0,NBRDF-1))  ###.doit()  # this generates a code still that is not yet evaluated; doit() will result in GMMA error due to potential negative numbers
->>>>>>> 86bc6811
+
 
 
 
