--- conflicted
+++ resolved
@@ -125,13 +125,7 @@
                 # set incidence-angles for which p is calculated
                 plottis=np.deg2rad(incp)
                 colors = ['k','r','g','b','c','m','y']*int(round((len(plottis)/7.+1)))
-<<<<<<< HEAD
-                
-=======
-                # reset color-counter
-                i=0
-
->>>>>>> 5774f197
+
                 pmax = pmultip*np.max( V.p(plottis, np.pi-plottis, 0., 0.))
 
                 if plegend == True: legend_lines = []
@@ -170,11 +164,6 @@
                 legend.get_frame().set_facecolor('w')
                 legend.get_frame().set_alpha(.5)
 
-<<<<<<< HEAD
-                
-=======
-
->>>>>>> 5774f197
         if SRF !=None:
             # if SRF is a scalar, make it a list
             if np.ndim(SRF)==0:
@@ -200,18 +189,11 @@
                 # set incidence-angles for which the BRDF is calculated
                 plottis=np.deg2rad(incBRDF)
                 colors = ['k', 'r','g','b', 'c','m','y']*int(round((len(plottis)/7.+1)))
-<<<<<<< HEAD
 
                 brdfmax = BRDFmultip*np.max(SRF.brdf(plottis, plottis, 0., 0.))
-                
+
                 # set color-counter to 0
                 i=0
-=======
-                i=0
-
-                brdfmax = BRDFmultip*np.max(SRF.brdf(plottis, plottis, 0., 0.))
-
->>>>>>> 5774f197
                 for ti in plottis:
                     color = colors[i]
                     i=i+1
