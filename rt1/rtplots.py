--- conflicted
+++ resolved
@@ -115,11 +115,7 @@
                     color = colors[i]
                     i=i+1
                     thetass = np.arange(0.,2.*np.pi,.01)
-<<<<<<< HEAD
-                    rad=[phasefunkt(ti, ts, 0., 0.) for ts in thetass]
-=======
                     rad= [phasefunkt(ti, ts, 0., 0.) for ts in thetass]
->>>>>>> 91591ed2
                     if paprox == True: radapprox = phasefunktapprox(ti, thetass, 0., 0.)
                     
                     polarax.set_theta_direction(-1)   # set theta direction to clockwise
