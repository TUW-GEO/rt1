--- conflicted
+++ resolved
@@ -489,15 +489,10 @@
 
         # scale for higher cells
         metrics_table.scale(1, 1.5)
-
+        
         plt.show()
-<<<<<<< HEAD
-        
         return fig
         
-=======
-
->>>>>>> 6d5038db
     @classmethod
     def _flatten_dictionary(cls, dictionary, depth=0):
         """
