"""
Reproduce examples like given in the paper
"""

import sys
sys.path.append('..')


import matplotlib.pyplot as plt
import numpy as np
import timeit

from rt1.rt1 import RT1

from rt1.rtplots import Plots


from rt1.volume import Rayleigh
from rt1.volume import HenyeyGreenstein
<<<<<<< HEAD
from rt1.volume import HGRayleigh
from rt1.volume import DoubleHG

=======
>>>>>>> 56abe899

from rt1.surface import CosineLobe
<<<<<<< HEAD
from rt1.surface import LafortuneLobe
from rt1.surface import HenyeyGreenstein as HenyeyGreensteinsurface

from rt1.rt1 import RT1
=======
>>>>>>> 56abe899



# EVALUATION OF BISTATIC PLOTS
# if set to true, 3dplots will be generated,
# otherwise the code is stopped after monostatic evaluation
bistaticplot = False


# EVALUATION OF BISTATIC PLOTS
# if set to true, 3dplots will be generated,
# otherwise the code is stopped after monostatic evaluation
bistaticplot = True


#plt.close('all')


# start timer
tic = timeit.default_timer()

I0=1.
inc = np.arange(0.,90.,2.)

if True:
    # Example 1
    V = Rayleigh(tau=0.7, omega=0.3)
    SRF = CosineLobe(ncoefs=10, i=5)
    label = 'Example 1'
else:
    V = HenyeyGreenstein(tau=0.7, omega=0.3, t=0.7, ncoefs=20)
    SRF = CosineLobe(ncoefs=10, i=5)
    label = 'Example 2'


<<<<<<< HEAD
V = Rayleigh(tau=0.7, omega=0.3)
SRF = LafortuneLobe(ncoefs=10, i=5, a=[1.,1.,1.])
=======

>>>>>>> 56abe899

# initialize output fields for faster processing
Itot = np.ones_like(inc)*np.nan
Isurf = np.ones_like(inc)*np.nan
Iint = np.ones_like(inc)*np.nan
Ivol = np.ones_like(inc)*np.nan



fn = None
for i in xrange(len(inc)):
    # set geometries
    mu_0 = np.cos(np.deg2rad(inc[i]))
    mu_ex = mu_0*1.
    phi_0 = np.deg2rad(0.)
    phi_ex = phi_0 + np.pi

    
    R = RT1(I0, mu_0, mu_0, phi_0, phi_ex, RV=V, SRF=SRF, fn=fn, geometry='mono')
    fn = R.fn  # store coefficients for faster itteration
    #Itot[i], Isurf[i], Ivol[i], Iint[i] = R.calc()

toc = timeit.default_timer()
print('time for coefficient evaluation: ' + str(toc-tic))


# todo this separation in two loops is actually not needed and only for debugging
tic = timeit.default_timer()
for i in xrange(len(inc)):
    mu_0 = np.cos(np.deg2rad(inc[i]))
    mu_ex = mu_0*1.
    #phi_0 = 10.
    #phi_ex = np.pi   # todo ???

    #print inc[i], mu_0, mu_ex, phi_0, phi_ex

    R = RT1(I0, mu_0, mu_0, phi_0, phi_ex, RV=V, SRF=SRF, fn=fn, geometry='mono')
    Itot[i], Isurf[i], Ivol[i], Iint[i] = R.calc()

toc = timeit.default_timer()
print('evaluating print-values took ' + str(toc-tic))


Plots(R).polarplot()

ctot='black'
csurf='red'
cvol='green'
cint='blue'

# multiply  I..  with  signorm  to get sigma0 values instead of normalized intensity
#signorm = 4.*np.pi*np.cos(np.deg2rad(inc))

f = plt.figure()
ax = f.add_subplot(121)
ax2 = f.add_subplot(122)
ax.plot(inc, 10.*np.log10(Itot), color=ctot, label='$I_{tot}$')
ax.plot(inc, 10.*np.log10(Isurf), color=csurf, label='$I_{surf}$')
ax.plot(inc, 10.*np.log10(Ivol), color=cvol, label='$I_{vol}$')
ax.plot(inc, 10.*np.log10(Iint), color=cint, label='$I_{int}$')
ax.grid()
ax.legend()
ax.set_xlabel('$\\theta_0$ [deg]')
ax.set_ylabel('$I^+$ [dB]')
ax.set_title(label)
ax.set_ylim(-40.,0.)

# plot fractions
ax2.plot(inc, Isurf/Itot, label='surf', color=csurf)
ax2.plot(inc, Ivol/Itot, label='volume', color=cvol)
ax2.plot(inc, Iint/Itot, label='interaction', color=cint)
ax2.set_title('fractional contributions on total signal')
ax2.set_xlabel('$\\theta_0$ [deg]')
ax2.set_ylabel('$I / I_{tot}$ [-]')
ax2.set_title(label)
ax2.grid()
ax2.legend()

plt.show()


assert bistaticplot, 'Manual stop before bistatic evaluation'

# ---------------------- generation 3d plots

# definition of incidence-angles
thetaplot = 55.
phiplot = 0.



# define plot-grid
theta,phi = np.linspace(np.deg2rad(1.),np.deg2rad(89.),25),np.linspace(0.,np.pi,25)
THETA,PHI = np.meshgrid(theta,phi)


# calculate bistatic fn coefficients
print('start of bistatic coefficient generation')
testfn = RT1(1., np.cos(np.deg2rad(thetaplot)), np.cos(np.deg2rad(45)), phiplot, np.pi, RV=V, SRF=SRF, fn=None, geometry='fvfv').fn

# initialize arrays
tot3d=[[0 for i in range(0,len(theta))] for j in range(0,len(phi))]
surf3d=[[0 for i in range(0,len(theta))] for j in range(0,len(phi))]
vol3d=[[0 for i in range(0,len(theta))] for j in range(0,len(phi))]
int3d=[[0 for i in range(0,len(theta))] for j in range(0,len(phi))]


# definition of function to evaluate bistatic contributions
# since this step might take a while an estimation of the calculation-time was included

def Rad(tt,pp):
    for i in range(0,len(tt)):
        if i == 0: tic = timeit.default_timer()
        if i == 0: print('... estimating evaluation-time...')
        for j in range(0,len(pp)):
            test = RT1(1., np.cos(np.deg2rad(thetaplot)), np.cos(theta[i]), phiplot,phi[j], RV=V, SRF=SRF, fn=testfn, geometry='ffff')
            tot3d[j][i],surf3d[j][i],vol3d[j][i],int3d[j][i] = test.calc()
        if i == 0: toc = timeit.default_timer()
        if i == 0: print('evaluation of 3dplot will take approximately ' + str(round((toc-tic)*len(tt)/60.,2)) + ' minutes')
    return np.array(tot3d,dtype=float) ,  np.array(surf3d,dtype=float),  np.array(vol3d,dtype=float),  np.array(int3d,dtype=float)


# evaluation of bistatic contributions
tic = timeit.default_timer()
tot3dplot, surf3dplot, vol3dplot, int3dplot = Rad(theta,phi)
toc = timeit.default_timer()
print('evaluation finished, it took ' + str(round((toc-tic)/60.,2)) + ' minutes')


# transform values to spherical coordinate system
def sphericaltransform(r):
    X = r * np.sin(THETA) * np.cos(PHI)
    Y = r * np.sin(THETA) * np.sin(PHI)
    Z = r * np.cos(THETA)
    return X,Y,Z



# plot of 3d scattering distribution
import mpl_toolkits.mplot3d as plt3d


fig = plt.figure(figsize=plt.figaspect(1.))
ax3d = fig.add_subplot(1,1,1,projection='3d')

#ax3d.view_init(elev=20.,azim=45)

maximumx = np.max(sphericaltransform(tot3dplot)[0])

xx=np.array([-maximumx,maximumx])
yy=np.array([0.,maximumx])
xxx,yyy = np.meshgrid(xx,yy)
zzz = np.ones_like(xxx)*(0.)

ax3d.plot_surface(xxx,yyy,zzz, alpha=0.2, color='k')




plot = ax3d.plot_surface(
    sphericaltransform(tot3dplot)[0],sphericaltransform(tot3dplot)[1],sphericaltransform(tot3dplot)[2] ,rstride=1, cstride=1, color='Gray',
    linewidth=0, antialiased=True, alpha=.3)

plot = ax3d.plot_surface(
    sphericaltransform(surf3dplot)[0],sphericaltransform(surf3dplot)[1],sphericaltransform(surf3dplot)[2], rstride=1, cstride=1, color='Red',
    linewidth=0, antialiased=True, alpha=.5)

plot = ax3d.plot_surface(
    sphericaltransform(vol3dplot)[0],sphericaltransform(vol3dplot)[1],sphericaltransform(vol3dplot)[2], rstride=1, cstride=1, color='Green',
    linewidth=0, antialiased=True, alpha=.5)

plot = ax3d.plot_surface(
    sphericaltransform(int3dplot)[0],sphericaltransform(int3dplot)[1],sphericaltransform(int3dplot)[2], rstride=1, cstride=1, color='Blue',
    linewidth=0, antialiased=True, alpha=.5)

ax3d.w_xaxis.set_pane_color((1.,1.,1.,0.))
ax3d.w_xaxis.line.set_color((1.,1.,1.,0.))
ax3d.w_yaxis.set_pane_color((1.,1.,1.,0.))
ax3d.w_yaxis.line.set_color((1.,1.,1.,0.))
#ax3d.w_zaxis.set_pane_color((0.,0.,0.,.1))
ax3d.w_zaxis.set_pane_color((1.,1.,1.,.0))
ax3d.w_zaxis.line.set_color((1.,1.,1.,0.))
ax3d.set_xticks([])
ax3d.set_yticks([])
ax3d.set_zticks([])

zoom=2.
ax3d.set_xlim(-np.max(sphericaltransform(tot3dplot))/zoom,np.max(sphericaltransform(tot3dplot))/zoom)
ax3d.set_ylim(-np.max(sphericaltransform(tot3dplot))/zoom,np.max(sphericaltransform(tot3dplot))/zoom)
ax3d.set_zlim(0,2*np.max(sphericaltransform(tot3dplot))/zoom)


# ensure display of correct aspect ratio (bug in mplot3d)
# due to the bug it is only possible to have equally sized axes (without changing the mplotlib code itself)

ax3d.auto_scale_xyz([np.min(sphericaltransform(tot3dplot)),np.max(sphericaltransform(tot3dplot))],
                    [0.,np.max(sphericaltransform(tot3dplot))+np.abs(np.min(sphericaltransform(tot3dplot)))],
                      [-np.max(sphericaltransform(tot3dplot))+np.abs(np.min(sphericaltransform(tot3dplot))),np.max(sphericaltransform(tot3dplot))+np.abs(np.min(sphericaltransform(tot3dplot)))])





plt.show()

<|MERGE_RESOLUTION|>--- conflicted
+++ resolved
@@ -17,21 +17,15 @@
 
 from rt1.volume import Rayleigh
 from rt1.volume import HenyeyGreenstein
-<<<<<<< HEAD
 from rt1.volume import HGRayleigh
 from rt1.volume import DoubleHG
 
-=======
->>>>>>> 56abe899
 
 from rt1.surface import CosineLobe
-<<<<<<< HEAD
 from rt1.surface import LafortuneLobe
 from rt1.surface import HenyeyGreenstein as HenyeyGreensteinsurface
 
 from rt1.rt1 import RT1
-=======
->>>>>>> 56abe899
 
 
 
@@ -39,12 +33,6 @@
 # if set to true, 3dplots will be generated,
 # otherwise the code is stopped after monostatic evaluation
 bistaticplot = False
-
-
-# EVALUATION OF BISTATIC PLOTS
-# if set to true, 3dplots will be generated,
-# otherwise the code is stopped after monostatic evaluation
-bistaticplot = True
 
 
 #plt.close('all')
@@ -67,12 +55,9 @@
     label = 'Example 2'
 
 
-<<<<<<< HEAD
 V = Rayleigh(tau=0.7, omega=0.3)
 SRF = LafortuneLobe(ncoefs=10, i=5, a=[1.,1.,1.])
-=======
-
->>>>>>> 56abe899
+
 
 # initialize output fields for faster processing
 Itot = np.ones_like(inc)*np.nan
