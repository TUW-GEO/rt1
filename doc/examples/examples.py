--- conflicted
+++ resolved
@@ -102,57 +102,7 @@
 
 # ---------------- GENERATION OF POLAR-PLOTS ----------------
 #       plot both p and the BRDF in a single plot
-Plots().polarplot(R,incp = list(np.linspace(0,120,5)), incBRDF = list(np.linspace(0,90,5)) , pmultip = 1.5)
-<<<<<<< HEAD
-Plots().polarplot(SRF = SRF)
-Plots().polarplot(V = V)
-
-Plots().logmono(inc,Itot = Itot,Isurf = Isurf,Ivol = Ivol,Iint = Iint)
-Plots().logmono(inc,Itot = Itot,Isurf = Isurf,Ivol = Ivol,Iint = Iint, sig0=True, fractions = False)
-
-Plots().logmono(inc,Itot = Itot, Ivol = Ivol, fractions = False)
-
-#ctot='black'
-#csurf='red'
-#cvol='green'
-#cint='blue'
-#
-## multiply  I..  with  signorm  to get sigma0 values instead of normalized intensity
-##signorm = 4.*np.pi*np.cos(np.deg2rad(inc))
-#
-#f = plt.figure()
-#ax = f.add_subplot(121)
-#ax2 = f.add_subplot(122)
-#ax.plot(inc, 10.*np.log10(Itot), color=ctot, label='$I_{tot}$')
-#ax.plot(inc, 10.*np.log10(Isurf), color=csurf, label='$I_{surf}$')
-#ax.plot(inc, 10.*np.log10(Ivol), color=cvol, label='$I_{vol}$')
-#ax.plot(inc, 10.*np.log10(Iint), color=cint, label='$I_{int}$')
-#ax.grid()
-#ax.legend()
-#ax.set_xlabel('$\\theta_0$ [deg]')
-#ax.set_ylabel('$I^+$ [dB]')
-#ax.set_title(label)
-#ax.set_ylim(-40.,0.)
-#
-## plot fractions
-#ax2.plot(inc, Isurf/Itot, label='surf', color=csurf)
-#ax2.plot(inc, Ivol/Itot, label='volume', color=cvol)
-#ax2.plot(inc, Iint/Itot, label='interaction', color=cint)
-#ax2.set_title('fractional contributions on total signal')
-#ax2.set_xlabel('$\\theta_0$ [deg]')
-#ax2.set_ylabel('$I / I_{tot}$ [-]')
-#ax2.set_title(label)
-#ax2.grid()
-#ax2.legend()
-#
-#plt.show()
-
-
-assert bistaticplot, 'Manual stop before bistatic evaluation'
-
-# ---------------------- generation 3d plots
-=======
->>>>>>> fc01258d
+plot1 = Plots().polarplot(R,incp = list(np.linspace(0,120,5)), incBRDF = list(np.linspace(0,90,5)) , pmultip = 1.5)
 
 #       plot only the BRDF
 #Plots().polarplot(SRF = R.SRF)
@@ -169,10 +119,12 @@
 #       example: cosine-lobes for various choices of i and it's approximation with 10 legendre-coefficients
 cl = Plots().polarplot(SRF = [CosineLobe(ncoefs=10, i=ii) for ii in [1,5,10,15]], BRDFlabel = 'Cosine-Lobe BRDF', incBRDF = [45], BRDFaprox = True)
 
+#       example: lafortune-lobes
+ll = Plots().polarplot(SRF = [LafortuneLobe(ncoefs=10, i=5, a=[.8,1.,1.]),CosineLobe(ncoefs=10, i=5)], BRDFlabel = 'Lafortune-Lobe BRDF', BRDFaprox = False)
 
 # ---------------- GENERATION OF BACKSCATTER PLOTS ----------------
 #       plot backscattered intensity and fractional contributions
-Plots().logmono(inc, Itot = Itot, Isurf = Isurf, Ivol = Ivol, Iint = Iint)
+plot2 = Plots().logmono(inc, Itot = Itot, Isurf = Isurf, Ivol = Ivol, Iint = Iint)
 
 #       plot only backscattering coefficient without fractions
 #Plots().logmono(inc, Itot = Itot, Isurf = Isurf, Ivol = Ivol, Iint = Iint, sig0=True, fractions = False)
