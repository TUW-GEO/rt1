"""
Reproduce examples like given in the paper
"""

import sys
sys.path.append('..')
#sys.path.append('/home/rquast/shares/home/rt_model_python/rt1')


import os
os.chdir('/home/rquast/shares/home/rt_model_python/rt1')


import matplotlib.pyplot as plt

<<<<<<< HEAD
from rt1.volume import Rayleigh, HenyeyGreenstein
=======
from rt1.volume import HenyeyGreenstein
from rt1.volume import Rayleigh

>>>>>>> 0d850919
#~ from rt1.coefficients import RayleighIsotropic
from rt1.surface import CosineLobe
from rt1.rt1 import RT1

import numpy as np

#plt.close('all')

import timeit
    
tic = timeit.default_timer()


#
I0=1.
inc = np.arange(0.,90.,2.)

<<<<<<< HEAD

if False:
    # Example 1
    V = Rayleigh(tau=0.7, omega=0.3)
    SRF = CosineLobe(ncoefs=10)
    label = 'Example 1'
else:
    V = HenyeyGreenstein(tau=0.7, omega=0.3, t=0.7, ncoefs=20)
    SRF = CosineLobe(ncoefs=10)
    label = 'Example 2'


=======
# define properties of volume
#V = HenyeyGreenstein(tau=0.7, omega=0.3, t=.2, ncoefs=5)
V = Rayleigh(tau=0.7, omega=0.3)



# define properties of surface
SRF = CosineLobe(ncoefs=10)
>>>>>>> 0d850919


Itot = np.ones_like(inc)*np.nan
Isurf = np.ones_like(inc)*np.nan
Iint = np.ones_like(inc)*np.nan
Ivol = np.ones_like(inc)*np.nan



#tic = timeit.default_timer()
#print(RT1(I0, np.cos(np.deg2rad(45)), np.cos(np.deg2rad(45)), 0., np.pi, RV=V, SRF=SRF, fn=None, geometry='ffff').calc())
#toc = timeit.default_timer()
#print('evaluating print-values took ' + str(toc-tic))

##C = RayleighIsotropic()  # todo: this is not the combination in the paper!

fn = None
for i in xrange(len(inc)):
    mu_0 = np.cos(np.deg2rad(inc[i]))
    mu_ex = mu_0*1.
<<<<<<< HEAD
    phi_0 = 0.
    phi_ex = np.pi   # todo ???
    print i

=======
    phi_0 = np.deg2rad(0.)
    phi_ex = phi_0 + np.pi    # todo ???
>>>>>>> 0d850919

    #print inc[i], mu_0, mu_ex, phi_0, phi_ex

    R = RT1(I0, mu_0, mu_0, phi_0, phi_ex, RV=V, SRF=SRF, fn=fn, geometry='mono')
    fn = R.fn  # store coefficients for faster itteration
    #Itot[i], Isurf[i], Ivol[i], Iint[i] = R.calc()

toc = timeit.default_timer()
print('coefficient evaluation took ' + str(toc-tic))

tic = timeit.default_timer()
for i in xrange(len(inc)):
    mu_0 = np.cos(np.deg2rad(inc[i]))
    mu_ex = mu_0*1.
    #phi_0 = 10.
    #phi_ex = np.pi   # todo ???

    #print inc[i], mu_0, mu_ex, phi_0, phi_ex

    R = RT1(I0, mu_0, mu_0, phi_0, phi_ex, RV=V, SRF=SRF, fn=fn, geometry='mono')
    Itot[i], Isurf[i], Ivol[i], Iint[i] = R.calc()

toc = timeit.default_timer()
print('evaluating print-values took ' + str(toc-tic))



ctot='black'
csurf='red'
cvol='green'
cint='blue'


f = plt.figure()
ax = f.add_subplot(121)
ax2 = f.add_subplot(122)
ax.plot(inc, 10.*np.log10(Itot), color=ctot, label='$I_{tot}$')
ax.plot(inc, 10.*np.log10(Isurf), color=csurf, label='$I_{surf}$')
ax.plot(inc, 10.*np.log10(Ivol), color=cvol, label='$I_{vol}$')
ax.plot(inc, 10.*np.log10(Iint), color=cint, label='$I_{int}$')
ax.grid()
ax.legend()
ax.set_xlabel('$\\theta_0$ [deg]')
ax.set_ylabel('$I^+$ [dB]')
ax.set_title(label)
ax.set_ylim(-40.,0.)

# plot fractions
ax2.plot(inc, Isurf/Itot, label='surf', color=csurf)
ax2.plot(inc, Ivol/Itot, label='volume', color=cvol)
ax2.plot(inc, Iint/Itot, label='interaction', color=cint)
ax2.set_title('fractional contributions on total signal')
ax2.set_xlabel('$\\theta_0$ [deg]')
ax2.set_ylabel('$I / I_{tot}$ [-]')
ax2.set_title(label)
ax2.grid()
ax2.legend()

plt.show()




# ---------------------- generation 3d plots

# definition of incidence-angles
thetaplot = 55.
phiplot = 0.



# define plot-grid
theta,phi = np.linspace(np.deg2rad(1.),np.deg2rad(89.),25),np.linspace(0.,np.pi,25)
THETA,PHI = np.meshgrid(theta,phi)


# calculate bistatic fn coefficients
print('start of bistatic coefficient generation')
testfn = RT1(1., np.cos(np.deg2rad(thetaplot)), np.cos(np.deg2rad(45)), phiplot, np.pi, RV=V, SRF=SRF, fn=None, geometry='fvfv').fn

# initialize arrays
tot3d=[[0 for i in range(0,len(theta))] for j in range(0,len(phi))]
surf3d=[[0 for i in range(0,len(theta))] for j in range(0,len(phi))]
vol3d=[[0 for i in range(0,len(theta))] for j in range(0,len(phi))]
int3d=[[0 for i in range(0,len(theta))] for j in range(0,len(phi))]


# definition of function to evaluate bistatic contributions
# since this step might take a while an estimation of the calculation-time was included

def Rad(tt,pp):
    for i in range(0,len(tt)):
        if i == 0: tic = timeit.default_timer()
        if i == 0: print('... estimating evaluation-time...')
        for j in range(0,len(pp)):
            test = RT1(1., np.cos(np.deg2rad(thetaplot)), np.cos(theta[i]), phiplot,phi[j], RV=V, SRF=SRF, fn=testfn, geometry='ffff')
            tot3d[j][i],surf3d[j][i],vol3d[j][i],int3d[j][i] = test.calc()
        if i == 0: toc = timeit.default_timer()
        if i == 0: print('evaluation of 3dplot will take approximately ' + str(round((toc-tic)*len(tt)/60.,2)) + ' minutes')
    return np.array(tot3d,dtype=float) ,  np.array(surf3d,dtype=float),  np.array(vol3d,dtype=float),  np.array(int3d,dtype=float)


# evaluation of bistatic contributions
tic = timeit.default_timer()
tot3dplot, surf3dplot, vol3dplot, int3dplot = Rad(theta,phi)
toc = timeit.default_timer()
print('evaluation finished, it took ' + str(round((toc-tic)/60.,2)) + ' minutes')


# transform values to spherical coordinate system
def sphericaltransform(r):
    X = r * np.sin(THETA) * np.cos(PHI)
    Y = r * np.sin(THETA) * np.sin(PHI)
    Z = r * np.cos(THETA)
    return X,Y,Z



# plot of 3d scattering distribution
import mpl_toolkits.mplot3d as plt3d

fig = plt.figure(figsize=plt.figaspect(1.))
ax3d = fig.add_subplot(1,1,1,projection='3d')


plot = ax3d.plot_surface(
    sphericaltransform(tot3dplot)[0],sphericaltransform(tot3dplot)[1],sphericaltransform(tot3dplot)[2] ,rstride=1, cstride=1, color='Gray',
    linewidth=0, antialiased=True, alpha=.3)
    
plot = ax3d.plot_surface(
    sphericaltransform(surf3dplot)[0],sphericaltransform(surf3dplot)[1],sphericaltransform(surf3dplot)[2], rstride=1, cstride=1, color='Red',
    linewidth=0, antialiased=True, alpha=.5)
    
plot = ax3d.plot_surface(
    sphericaltransform(vol3dplot)[0],sphericaltransform(vol3dplot)[1],sphericaltransform(vol3dplot)[2], rstride=1, cstride=1, color='Green',
    linewidth=0, antialiased=True, alpha=.5)
    
plot = ax3d.plot_surface(
    sphericaltransform(int3dplot)[0],sphericaltransform(int3dplot)[1],sphericaltransform(int3dplot)[2], rstride=1, cstride=1, color='Blue',
    linewidth=0, antialiased=True, alpha=.5)

ax3d.w_xaxis.set_pane_color((1.,1.,1.,0.))
ax3d.w_xaxis.line.set_color((1.,1.,1.,0.))
ax3d.w_yaxis.set_pane_color((1.,1.,1.,0.))
ax3d.w_yaxis.line.set_color((1.,1.,1.,0.))
ax3d.w_zaxis.set_pane_color((0.,0.,0.,.1))
ax3d.w_zaxis.line.set_color((1.,1.,1.,0.))
ax3d.set_xticks([])
ax3d.set_yticks([])
ax3d.set_zticks([])



# ensure display of correct aspect ratio (bug in mplot3d)
# due to the bug it is only possible to have equally sized axes (without changing the mplotlib code itself)
ax3d.auto_scale_xyz([np.min(sphericaltransform(tot3dplot)),np.max(sphericaltransform(tot3dplot))],
                    [0.,np.max(sphericaltransform(tot3dplot))+np.abs(np.min(sphericaltransform(tot3dplot)))],
                      [0.,np.max(sphericaltransform(tot3dplot))+np.abs(np.min(sphericaltransform(tot3dplot)))])

plt.show()<|MERGE_RESOLUTION|>--- conflicted
+++ resolved
@@ -8,38 +8,33 @@
 
 
 import os
-os.chdir('/home/rquast/shares/home/rt_model_python/rt1')
+#os.chdir('/home/rquast/shares/home/rt_model_python/rt1')  # should not be done that way; use PYTHONPATH variable instead
 
 
 import matplotlib.pyplot as plt
 
-<<<<<<< HEAD
-from rt1.volume import Rayleigh, HenyeyGreenstein
-=======
+from rt1.volume import Rayleigh
 from rt1.volume import HenyeyGreenstein
 from rt1.volume import Rayleigh
 
->>>>>>> 0d850919
 #~ from rt1.coefficients import RayleighIsotropic
 from rt1.surface import CosineLobe
 from rt1.rt1 import RT1
 
 import numpy as np
 
+import timeit
+
 #plt.close('all')
 
-import timeit
-    
+
+# start timer
 tic = timeit.default_timer()
 
-
-#
 I0=1.
 inc = np.arange(0.,90.,2.)
 
-<<<<<<< HEAD
-
-if False:
+if True:
     # Example 1
     V = Rayleigh(tau=0.7, omega=0.3)
     SRF = CosineLobe(ncoefs=10)
@@ -49,19 +44,7 @@
     SRF = CosineLobe(ncoefs=10)
     label = 'Example 2'
 
-
-=======
-# define properties of volume
-#V = HenyeyGreenstein(tau=0.7, omega=0.3, t=.2, ncoefs=5)
-V = Rayleigh(tau=0.7, omega=0.3)
-
-
-
-# define properties of surface
-SRF = CosineLobe(ncoefs=10)
->>>>>>> 0d850919
-
-
+# initialize output fields for faster processing
 Itot = np.ones_like(inc)*np.nan
 Isurf = np.ones_like(inc)*np.nan
 Iint = np.ones_like(inc)*np.nan
@@ -78,17 +61,11 @@
 
 fn = None
 for i in xrange(len(inc)):
+    # set geometries
     mu_0 = np.cos(np.deg2rad(inc[i]))
     mu_ex = mu_0*1.
-<<<<<<< HEAD
-    phi_0 = 0.
-    phi_ex = np.pi   # todo ???
-    print i
-
-=======
     phi_0 = np.deg2rad(0.)
-    phi_ex = phi_0 + np.pi    # todo ???
->>>>>>> 0d850919
+    phi_ex = phi_0 + np.pi
 
     #print inc[i], mu_0, mu_ex, phi_0, phi_ex
 
@@ -97,8 +74,10 @@
     #Itot[i], Isurf[i], Ivol[i], Iint[i] = R.calc()
 
 toc = timeit.default_timer()
-print('coefficient evaluation took ' + str(toc-tic))
-
+print('time for coefficient evaluation: ' + str(toc-tic))
+
+
+# todo this separation in two loops is actually not needed and only for debugging
 tic = timeit.default_timer()
 for i in xrange(len(inc)):
     mu_0 = np.cos(np.deg2rad(inc[i]))
@@ -217,15 +196,15 @@
 plot = ax3d.plot_surface(
     sphericaltransform(tot3dplot)[0],sphericaltransform(tot3dplot)[1],sphericaltransform(tot3dplot)[2] ,rstride=1, cstride=1, color='Gray',
     linewidth=0, antialiased=True, alpha=.3)
-    
+
 plot = ax3d.plot_surface(
     sphericaltransform(surf3dplot)[0],sphericaltransform(surf3dplot)[1],sphericaltransform(surf3dplot)[2], rstride=1, cstride=1, color='Red',
     linewidth=0, antialiased=True, alpha=.5)
-    
+
 plot = ax3d.plot_surface(
     sphericaltransform(vol3dplot)[0],sphericaltransform(vol3dplot)[1],sphericaltransform(vol3dplot)[2], rstride=1, cstride=1, color='Green',
     linewidth=0, antialiased=True, alpha=.5)
-    
+
 plot = ax3d.plot_surface(
     sphericaltransform(int3dplot)[0],sphericaltransform(int3dplot)[1],sphericaltransform(int3dplot)[2], rstride=1, cstride=1, color='Blue',
     linewidth=0, antialiased=True, alpha=.5)
